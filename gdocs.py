#!/usr/bin/env python
#
# Copyright 2012 Jim Lawton. All Rights Reserved.
#
# Licensed under the Apache License, Version 2.0 (the "License");
# you may not use this file except in compliance with the License.
# You may obtain a copy of the License at
#
#      http://www.apache.org/licenses/LICENSE-2.0
#
# Unless required by applicable law or agreed to in writing, software
# distributed under the License is distributed on an "AS IS" BASIS,
# WITHOUT WARRANTIES OR CONDITIONS OF ANY KIND, either express or implied.
# See the License for the specific language governing permissions and
# limitations under the License.

import os
import sys
import logging
import pickle
import pprint

import gdata.gauth
import gdata.docs.client

from drive_config import DriveConfig
from dirtree import DirectoryTree
import progressbar


class Session(object):

    def __init__(self, verbose=False, debug=False, logger=None):
        "Class constructor."
        self._debug = debug
        self._verbose = verbose
        self._config = DriveConfig(verbose, debug, logger)

        self._token = None      ## OAuth 2,0 token object.
        self._client = None     ## Google Docs API client object.

        self._metadata = {}                                 ## Metadata dict.
        self._metadata["changestamp"] = 0                   ## Stores the last changestamp, if any.
        self._metadata["map"] = {}
        self._metadata["map"]["bypath"] = DirectoryTree()   ## Maps paths to resource IDs.
        self._metadata["map"]["byid"] = {}                  ## Maps resource IDs to paths.

        self._folder_count = 0
        self._file_count = 0
        self._bar = None

        self._authorise()
        if self._token == None:
            # TODO: throw exception.
            sys.exit("Error: failed to authorise with service!")
        self._setup()
        if self._client == None:
            # TODO: throw exception.
            sys.exit("Error: failed to create Docs client!")

        # Load cached metadata, if any.
        loaded = self._load()

        if not loaded:
            # Initialise metadata.
            self._walk()

        # Save metadata to cache.
        self._save()

        # Ensure local storage tree is available.
        self._config.checkLocalRoot()

    def reset(self):
        "Reset local cached metadata."
        self._metadata = {}
        self._metadata["changestamp"] = 0
        self._metadata["map"] = {}
        self._metadata["map"]["bypath"] = DirectoryTree()
        self._metadata["map"]["byid"] = {}
        self._walk()
        self._save()
        self._folder_count = 0
        self._file_count = 0
        self._num_folders = 0
        self._num_files = 0
        self._bar = None

    def _authorise(self):
        "Perform OAuth 2.0 authorisation."
        saved_auth = False

        # Try to read saved auth blob.
        tokenfile = self._config.getTokenFile()
        if os.path.exists(tokenfile):
            logging.debug("Reading token...")
            f = open(tokenfile, 'r')
            blob = f.read()
            f.close()
            if blob:
                self._token = gdata.gauth.token_from_blob(blob)
                if self._token:
                    saved_auth = True

        # Generate the OAuth 2.0 request token.
        logging.info("Generating the request token...")
        if saved_auth:
            self._token = gdata.gauth.OAuth2Token(client_id=self._config.CLIENT_ID,
                                                  client_secret=self._config.CLIENT_SECRET,
                                                  scope=" ".join(self._config.SCOPES),
                                                  user_agent=self._config.USER_AGENT,
                                                  refresh_token=self._token.refresh_token)
        else:
            self._token = gdata.gauth.OAuth2Token(client_id=self._config.CLIENT_ID,
                                                  client_secret=self._config.CLIENT_SECRET,
                                                  scope=" ".join(self._config.SCOPES),
                                                  user_agent=self._config.USER_AGENT)

            # Authorise the OAuth 2.0 request token.
            print 'Visit the following URL in your browser to authorise this app:'
            print str(self._token.generate_authorize_url(redirect_url=self._config.REDIRECT_URI))
            print 'After agreeing to authorise the app, copy the verification code from the browser.'
            access_code = raw_input('Please enter the verification code: ')

            # Get the OAuth 2.0 Access Token.
            self._token.get_access_token(access_code)

        # Save the refresh token.
        if self._token.refresh_token and not saved_auth:
            logging.debug("Saving token...")
            f = open(tokenfile, 'w')
            blob = gdata.gauth.token_to_blob(self._token)
            f.write(blob)
            f.close()

    def _setup(self):
        "Setup Google Docs session."
        # Create the Google Documents List API client.
        logging.info("Creating the Docs client...")
        self._client = gdata.docs.client.DocsClient(source=self._config.APP_NAME)
        #client.ssl = True  # Force HTTPS use.
        #client.http_client.debug = True  # Turn on HTTP debugging.

        # Authorise the client.
        logging.info("Authorising the Docs client API...")
        self._client = self._token.authorize(self._client)

    def getMetadata(self):
        "Return Google Docs user metadata."
        metadata = self._client.GetMetadata()
        metadict = { 'quota': { 'total':   metadata.quota_bytes_total.text,
                                'used':    metadata.quota_bytes_used.text,
                                'trashed': metadata.quota_bytes_used_in_trash.text },
                     'import': [ "%s to %s" % (input_format.source, input_format.target) for input_format in metadata.import_formats ],
                     'export': [ "%s to %s" % (export_format.source, export_format.target) for export_format in metadata.export_formats ],
                     'features': [ feature.name.text for feature in metadata.features ]
        }
        metadict["upload_sizes"] = {}
        for upload_size in metadata.max_upload_sizes:
            metadict["upload_sizes"][upload_size.kind] = upload_size.text
        for child in metadata.children:
            if child.tag == "largestChangestamp":
                metadict["changestamp"] = int(child.attributes["value"])
                break
        return metadict

    def _printresource(self, resource):
        "Print debugging information about a resource."
        logging.debug("Resource: id=%s type=%s updated=%s name=%s" % (resource.id.text, resource.content.type, resource.updated.text, resource.title.text))

    def _resourceToUri(self, resource):
        "Get the URI for a resource."
        return resource.content.src

    def _resourceIdToPath(self, resource_id):
        "Get the path for a resource ID."
        try:
            path = self._metadata["map"]["byid"][resource_id]
        except KeyError:
            path = None
        return path

    def _pathToUri(self, path):
        "Get the URI for a path."
        if path == '/':
            uri = self._config.ROOT_FEED_URI
        else:
            if path in self._metadata["map"]["bypath"]:
                uri = self._metadata["map"]["bypath"][path]["uri"]
            else:
                # TODO: try to handle this better.
                logging.error("Path \"%s\" is unknown!" % path)
                raise KeyError
        #logging.debug("path \"%s\" -> URI \"%s\"" % (path, uri))
        return uri

    def _pathToResourceId(self, path):
        "Get the resource ID for a path."
        if path in self._metadata["map"]["bypath"]:
            res_id = self._metadata["map"]["bypath"][path]["resource_id"]
        else:
            # TODO: try to handle this better.
            logging.error("Path \"%s\" is unknown!" % path)
            raise KeyError
        #logging.debug("path \"%s\" -> ID \"%s\"" % (path, res_id))
        return res_id

    def _readFolder(self, path):
        "Read the contents of a folder."
        logging.debug("Reading folder \"%s\"" % path)
        uri = self._pathToUri(path)
        #logging.debug("Getting resources from %s" % uri)
        items = self._client.GetAllResources(uri=uri)
        folders = []
        files = []
        for entry in items:
            itempath = os.path.join(path, entry.title.text)
            itemid = entry.resource_id.text
            item = { "path": itempath,
                     "resource_id": itemid,
                     "uri": entry.content.src,
                     "size": entry.quota_bytes_used.text }
            if entry.get_resource_type() == 'folder':
                item["type"] = "folder"
                folders.append(itempath)
            else:
                files.append(itempath)
                item["type"] = "file"
            self._metadata["map"]["bypath"].add(itempath, item)
            self._metadata["map"]["byid"][itemid] = itempath
        folders.sort()
        files.sort()
        return folders, files

    def readFolder(self, path):
        "Get the list of items in the specified folder."
        return self._readFolder(path)

    def readRoot(self):
        "Get the list of items in the root folder."
        return self._readFolder('/')

    def _walk(self, root='/'):
        "Walk the server-side tree, populating the local maps."
        folders, files = self._readFolder(root)
        for folder in folders:
            self._walk(root=folder)

    def _load(self):
        "Load metadata from local file, if it exists."
        metafile = self._config.getMetadataFile()
        if os.path.exists(metafile):
            logging.debug("Reading cached metadata...")
            f = open(metafile, 'rb')
            self._metadata = pickle.load(f)
            f.close()
            return True
        return False

    def _save(self):
        "Save metadata to local file."
        metafile = self._config.getMetadataFile()
        logging.debug("Saving metadata...")
        f = open(metafile, 'wb')
        pickle.dump(self._metadata, f)
        f.close()

    def isFolder(self, path):
        "Return true if the specified path is a folder."
        if path in self._metadata["map"]["bypath"]:
            if self._metadata["map"]["bypath"][path]["type"] == "folder":
                return True
            else:
                return False
        else:
            # TODO: Handle this better. Raise an exception?
<<<<<<< HEAD
            sys.exit("Error: path \"%s\" is unknown!" % path)

=======
            return False
            #sys.exit("Error: path \"%s\" is unknown!" % path)
    
>>>>>>> 68807ba0
    def isFile(self, path):
        "Return true if the specified path is a file."
        return not self.isFolder(path)

    def getFileSize(self, path):
        "Return the size in bytes of the specified path, if it is a file."
        size = 0
        if not self.isFolder(path):
            if path in self._metadata["map"]["bypath"]:
                size = int(self._metadata["map"]["bypath"][path]["size"])
        return size

    def _getLargestChangestamp(self):
        "Returns the largest changestamp."
        metadict = self.getMetadata()
        logging.debug("Max changestamp: %d" % metadict["changestamp"])
        return metadict["changestamp"]

    def _getChanges(self, changestamp=0):
        "Get a list of resource IDs that have changed since the specified changestamp."
        changes = []
        resource_ids = []
        if changestamp == 0:
            logging.debug("Getting all changes...")
            feed = self._client.GetChanges(max_results=self._config.MAX_RESULTS, show_root=True)
        else:
            logging.debug("Getting changes since changestamp=%s..." % changestamp)
            feed = self._client.GetChanges(changestamp=str(changestamp), max_results=self._config.MAX_RESULTS, show_root=True)
        if feed:
            changes.extend(feed.entry)
        while feed and len(feed.entry) == self._config.MAX_RESULTS:
            feed = self._client.GetNext(feed)
            changes.extend(feed.entry)
        if len(changes) > 0:
            # Save a changestamp of one beyond the last.
            self._metadata["changestamp"] = int(changes[-1].changestamp.value) + 1
            logging.debug("Got %d changes, last changestamp is %d" % (len(changes), self._metadata["changestamp"]))
            for change in changes:
                resource_ids.append(change.resource_id.text)
        else:
            logging.debug("No changes found")
        return resource_ids

    def update(self, path='/', download=False, interactive=True):
        "Update the local tree at the specified path to match the server."
        logging.debug("Updating %s..." % path)
        # Request change feed from the last changestamp.
        # If no stored changestamp, then start at the beginning.
        if self._metadata["changestamp"] == 0:
            #self._metadata["changestamp"] = self._getLargestChangestamp() + 1
            self._walk(root=path)
            if download:
                self.download(path, self._config.getLocalPath(path), overwrite=True, interactive=interactive)
        # Now check for changes again, since before we walked.
        resource_ids = self._getChanges(self._metadata["changestamp"])
        if len(resource_ids) > 0:
            # Iterate over the changes, downloading each resource.
            for res_id in resource_ids:
                res_path = self._resourceIdToPath(res_id)
                if res_path == None:
                    logging.debug("No local path for resource ID %s" % res_id)
                    # The resource is not in our cache.
                    resource = self._client.GetResourceById(res_id, show_root=True)
                    if not resource:
                        # TODO: This should never fail.
                        logging.error("Failed to get resource \"%s\"" % res_id)
                        break
                    self._printresource(resource)
                    # Repeatedly get the parent until we find one in our cache, or else reach the root,
                    # which should always exist. If it has no parent, and is not in root, then it must
                    # be shared.
                    # TODO: support shared resources somehow.
                    parents = resource.InCollections()
                    for parent in parents:
                        logging.debug("parent: %s" % parent.href)
                        if parent.href == self._config.ROOT_FOLDER_HREF:
                            logging.debug("Parent is root folder")
                            top_path = '/'
                        else:
                            parent_resource = self._client.GetResourceBySelfLink(parent.href, show_root=True)
                            parent_resid = parent_resource.resource_id.text
                            logging.debug("Parent resource ID %s" % parent_resid)
                            parent_resids = [parent_resid]
                            while parent_resid not in self._metadata["map"]["byid"]:
                                logging.debug("Parent resource ID %s not in cache" % parent_resid)
                                parent = parent.InCollections()
                                parent_resource = self._client.GetResourceBySelfLink(parent.href, show_root=True)
                                parent_resid = parent_resource.resource_id.text
                                parent_resids.insert(0, parent_resid)
                            top_path = self._resourceIdToPath(parent_resid)
                            logging.debug("Found parent path %s in cache for resource ID %s" % (top_path, parent_resid))
                        self._walk(top_path)
                        # Download the top_path subtree here.
                        if download:
                            self.download(top_path, self._getLocalPath(top_path), overwrite=True, interactive=interactive)
                    res_path = self._resourceIdToPath(res_id)
                    if res_path == None:
                        logging.warn("No parent path found, must be a shared resource, skipping...")
                        continue
                # Check if resource path is in the path specified.
                if res_path.startswith(path):
                    logging.debug("Get resource %s (%s)" % (res_id, res_path))
                    if download:
                        self.download(res_path, self._config.getLocalPath(res_path), overwrite=True, interactive=interactive)
                else:
                    logging.debug("Ignoring change to path %s, not in target path %s" % (res_path, path))
        self._save()

    def getNumResources(self, path=None):
        "Returns the total number of resources (files, folders) in the specified path, and all subtrees."
        return len(self._metadata["map"]["bypath"].keys(path))

    def getNumRemoteFolders(self, path=None):
        "Returns the total number of folders in the specified remote path, and all subtrees."
        count = 0
        for value in self._metadata["map"]["bypath"].itervalues(path):
            if value["type"] == "folder":
                count += 1
        return count

    def getNumRemoteFiles(self, path=None):
        "Returns the total number of files in the specified remote path, and all subtrees."
        count = 0
        for value in self._metadata["map"]["bypath"].itervalues(path):
            if value["type"] != "folder":
                count += 1
        return count

    def getNumLocalFolders(self, path):
        "Returns the total number of folders in the specified local path, and all subtrees."
        count = 0
        for root, dirs, files in os.walk(path):
            count += len(dirs)
        return count

    def getNumLocalFiles(self, path):
        "Returns the total number of files in the specified local path, and all subtrees."
        count = 0
        for root, dirs, files in os.walk(path):
            count += len(files)
        return count

    def _download(self, path, localpath, overwrite=False):
        "Download a file."
        res_id = self._pathToResourceId(path)
        entry = self._client.GetResourceById(res_id)
        if not entry:
            logging.error("Failed to download path \"%s\"" % path)
            return False
        if self.isFolder(path):
            if self._config.checkLocalFolder(localpath, overwrite=overwrite):
                logging.error("Cannot overwrite local path \"%s\", exiting!" % localpath)
                return
            logging.info("Downloading folder %s (%d of %d)..." % (localpath, self._folder_count, self._num_folders))
            (folders, files) = self._readFolder(path)
            for fname in files:
                lpath = os.path.join(localpath, os.path.basename(fname))
                self._download(fname, lpath)
                self._file_count += 1
            for folder in folders:
                lpath = os.path.join(localpath, os.path.basename(folder))
                self._download(folder, lpath)
            self._folder_count += 1
        else:
            logging.info("Downloading file %s (%d bytes) (%d of %d)..." % (localpath, self.getFileSize(path), self._file_count, self._num_files))
            if self._bar:
                self._bar.render(self._file_count * 100 / self._num_files, localpath)
            if self._config.checkLocalFile(localpath, overwrite=overwrite):
                return False
            self._client.DownloadResource(entry, localpath)
        return True

    def download(self, path, localpath=None, overwrite=False, interactive=False):
        "Download a file or a folder tree."
        self._folder_count = 1
        self._num_folders = self.getNumRemoteFolders(path)
        self._file_count = 1
        self._num_files = self.getNumRemoteFiles(path)
        if interactive:
            if self._num_folders + self._num_files > 2:
                self._bar = progressbar.ProgressBar(width=80)
        if localpath is None:
            localpath = self._config.getLocalPath(path)
            logging.debug("Using local path %s" % localpath)
        for exclude in self._config.getExcludes():
            if path == '/' + exclude:
                logging.debug("Skipping folder on exclude list")
                return
        self._download(path, localpath, overwrite=overwrite)
        self._folder_count = 0
        self._file_count = 0

    def _upload(self, localpath, path):
        "Download a file."
        logging.error("Upload is not yet implemented!")
        return False

    def upload(self, localpath, path=None, interactive=False):
        "Upload a file or a folder tree."
        if path is None:
            if localpath.startswith(self._config.getLocalRoot()):
                path = localpath[len(self._config.getLocalRoot()):]
            else:
                path = '/'
        self._folder_count = 1
        self._num_folders = self.getNumLocalFolders(path)
        self._file_count = 1
        self._num_files = self.getNumLocalFiles(path)
        if interactive:
            if self._num_folders + self._num_files > 2:
                self._bar = progressbar.ProgressBar(width=80)
        self._upload(localpath, path)
        self._folder_count = 0
        self._file_count = 0

    def getInfo(self):
        "Return general information."
        userdata = self.getMetadata()
        userdata["Total resources"] = self.getNumResources()
        return userdata

    def dump(self):
        "Dump metadata."
        pprint.pprint(self._metadata, indent=2)<|MERGE_RESOLUTION|>--- conflicted
+++ resolved
@@ -274,14 +274,9 @@
                 return False
         else:
             # TODO: Handle this better. Raise an exception?
-<<<<<<< HEAD
-            sys.exit("Error: path \"%s\" is unknown!" % path)
-
-=======
             return False
             #sys.exit("Error: path \"%s\" is unknown!" % path)
-    
->>>>>>> 68807ba0
+
     def isFile(self, path):
         "Return true if the specified path is a file."
         return not self.isFolder(path)
